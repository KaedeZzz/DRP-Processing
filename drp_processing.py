--- conflicted
+++ resolved
@@ -112,11 +112,7 @@
     return norm_images
 
 
-<<<<<<< HEAD
-def igray2drp(samples: list[Image.Image]):
-=======
 def igrey2drp(samples: list[Image.Image]):
->>>>>>> 12860c78
     """
     Builds list of images into a 4D DRP dataset of dimensions [w x h x theta x phi].
     :param samples: List of image samples.
@@ -180,10 +176,6 @@
     return ax
 
 
-<<<<<<< HEAD
-
-=======
->>>>>>> 12860c78
 if __name__ == '__main__':
     images, profile = drp_loader()
     print(profile)